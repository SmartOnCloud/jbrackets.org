package org.jbrackets;

import static org.jbrackets.parser.tokens.TemplateToken.getClassNameFromTemplateName;

import java.io.File;
import java.io.FileInputStream;
import java.io.FileNotFoundException;
import java.io.IOException;
import java.io.PrintWriter;
import java.io.StringReader;
import java.io.StringWriter;
import java.util.Date;
import java.util.HashMap;
import java.util.HashSet;
import java.util.List;
import java.util.Map;

import org.codehaus.commons.compiler.CompileException;
import org.codehaus.janino.SimpleCompiler;
import org.jbrackets.parser.ParseException;
import org.jbrackets.parser.TemplateParser;
import org.jbrackets.parser.tokens.Block;
import org.jbrackets.parser.tokens.MapFailoverAccessor;
import org.jbrackets.parser.tokens.TemplateToken;
import org.slf4j.Logger;
import org.slf4j.LoggerFactory;
import org.springframework.context.expression.BeanFactoryAccessor;
import org.springframework.expression.Expression;
import org.springframework.expression.spel.SpelEvaluationException;
import org.springframework.expression.spel.SpelParseException;
import org.springframework.expression.spel.standard.SpelExpressionParser;
import org.springframework.expression.spel.support.ReflectivePropertyAccessor;
import org.springframework.expression.spel.support.StandardEvaluationContext;

/**
 * Thread-safe stateless implementation of template engine
 */
public class TemplateEngine {

    private static Logger log = LoggerFactory.getLogger(TemplateEngine.class);

    private Date startGen;
    private Date startCompile;
    private Date endCompile;
    private Date endExecution;

    public TemplateEngine() {
    }

    private StandardEvaluationContext createEvalContext() {
	StandardEvaluationContext context = new StandardEvaluationContext();
	context.addPropertyAccessor(new ReflectivePropertyAccessor());
	context.addPropertyAccessor(new BeanFactoryAccessor());
	context.addPropertyAccessor(new MapFailoverAccessor());
	return context;
    }

    public String process(String templateFileName) throws ParseException {
	return process(templateFileName, "UTF-8", createEvalContext(),
		new HashMap<String, Object>());
    }

    public String process(String templateFileName, Map<String, Object> ctx)
	    throws ParseException {
	return process(templateFileName, "UTF-8", createEvalContext(), ctx);
    }

    public String process(String templateFileName, String encoding,
	    StandardEvaluationContext context, Map<String, Object> ctx)
	    throws ParseException {

	if (log.isDebugEnabled())
	    startGen = new Date();
	StringBuilder s = new StringBuilder();
	s.append("// ----------------------------------------------------------------------------------------------------------------------\n");
	s.append("// -----------------------------------GENERATED--------------------------------------------------------------------------\n");
	File templateFile = new File(templateFileName);
	String templateName = getClassNameFromTemplateName(templateFile
		.getName());

	processTeplate(templateFile, encoding, templateName, s,
		new HashSet<String>(), ctx);
	s.append("// -------------------------------END GENERATED--------------------------------------------------------------------------\n");
	s.append("// ----------------------------------------------------------------------------------------------------------------------");
	if (log.isDebugEnabled())
	    startCompile = new Date();
	if (log.isTraceEnabled())
	    log.trace("generated source:\n" + s);

	try {
	    Block newInstance = compile(templateName, s.toString())
		    .newInstance();
	    if (log.isDebugEnabled())
		endCompile = new Date();
	    StringWriter stringWriter = new StringWriter();
	    newInstance.setEvalContext(context);
	    newInstance.render(new PrintWriter(stringWriter), ctx);
	    stringWriter.flush();
	    if (log.isDebugEnabled()) {
		logPerformace();
	    }
	    return stringWriter.toString();
<<<<<<< HEAD
	} catch (ClassNotFoundException e) {
	    throw new RuntimeException(e);
	} catch (CompileException e) {
	    throw new RuntimeException(e);
	} catch (InstantiationException e) {
	    throw new RuntimeException(e);
	} catch (IllegalAccessException e) {
	    throw new RuntimeException(e);
	} catch (IOException e) {
=======
	} catch (ParseException e) {
	    throw e;
	} catch (Exception e) {
>>>>>>> a266b037
	    throw new RuntimeException(e);
	}
    }

    private void logPerformace() {
	endExecution = new Date();
	log.debug("generation [ms]: "
		+ (startCompile.getTime() - startGen.getTime()));
	log.debug("compilation[ms]: "
		+ (endCompile.getTime() - startCompile.getTime()));
	log.debug("execution  [ms]: "
		+ (endExecution.getTime() - endCompile.getTime()));
    }

    private TemplateParser processTeplate(File templateFile, String encoding,
	    String templateClassName, StringBuilder s,
	    HashSet<String> alreadyProcessed, Map<String, Object> ctx)
	    throws ParseException {
	if (log.isTraceEnabled())
	    log.trace("processing template:" + templateFile.getPath());
	try {
	    alreadyProcessed.add(templateClassName);
	    FileInputStream is = new FileInputStream(templateFile);
	    TemplateParser parser = new TemplateParser(is, encoding);
	    TemplateToken tok = parser.process(templateClassName);
	    tok.setFilePath(templateFile.getPath());
	    s.append(tok.getImplementation());
	    List<String> templates = parser.getTemplate();
	    for (String template : templates) {
		template = String.valueOf(eval(template, ctx)).trim();
		File file = new File(templateFile.getParent() + "/" + template);
		String templateClassToGenerate = getClassNameFromTemplateName(template);
		if (!alreadyProcessed.contains(templateClassToGenerate)) {
		    parser = processTeplate(file, encoding,
			    templateClassToGenerate, s, alreadyProcessed, ctx);
		} else {
		    if (log.isTraceEnabled())
			log.trace("already processed template [ignoring]:"
				+ file.getPath());
		}
	    }
	    return parser;
	} catch (ParseException e) {
	    throw convertException(templateFile, e);
	} catch (SpelParseException e) {
	    throw convertException(templateFile, e);
	} catch (SpelEvaluationException e) {
	    throw convertException(templateFile, e);
	} catch (FileNotFoundException e) {
	    throw convertException(templateFile, e);
	}
    }

    private ParseException convertException(File templateFile, Exception e)
	    throws ParseException {
	ParseException e2 = new ParseException(templateFile.getPath() + "\n"
		+ e.getMessage());
	e2.setStackTrace(e.getStackTrace());
	return e2;
    }

    private ParseException convertException(Exception e) throws ParseException {
	ParseException e2 = new ParseException(e.getMessage());
	e2.setStackTrace(e.getStackTrace());
	return e2;
    }

    @SuppressWarnings("unchecked")
    private static Class<? extends Block> compile(String fileName, String src)
	    throws CompileException, IOException, ClassNotFoundException {
	SimpleCompiler simpleCompiler = new SimpleCompiler(fileName,
		new StringReader(src));
	ClassLoader classLoader = simpleCompiler.getClassLoader();
	Class<? extends Block> loadClass = (Class<? extends Block>) classLoader
		.loadClass(fileName);
	return loadClass;
    }

    public Object eval(String expr, Object ctx) throws ParseException {
	StandardEvaluationContext context = new StandardEvaluationContext();
	SpelExpressionParser parser = new SpelExpressionParser();
	context.addPropertyAccessor(new ReflectivePropertyAccessor());
	context.addPropertyAccessor(new BeanFactoryAccessor());
	context.addPropertyAccessor(new MapFailoverAccessor());
	// TODO add BeanResolver to have access to ctx beans
	// TODO register functions, i.e. date formating
	// context.registerFunction(name, method)
	Expression parseExpression = parser.parseExpression(expr);
	return parseExpression.getValue(context, ctx);
    }

    public String processString(String template, HashMap<String, Object> ctx)
	    throws ParseException {
	try {
	    TemplateParser parser = new TemplateParser(new StringReader(
		    template));
	    TemplateToken tok = parser.process("TEMPLATE");
	    if (parser.getTemplate().size() > 0) {
		throw new ParseException(
			"using {% extends %} and {% include %} tags is not permitted in String templates");
	    }
	    Block newInstance = compile("TEMPLATE", tok.getImplementation())
		    .newInstance();

	    StringWriter stringWriter = new StringWriter();
	    newInstance.setEvalContext(createEvalContext());
	    newInstance.render(new PrintWriter(stringWriter), ctx);
	    stringWriter.flush();

	    return stringWriter.toString();
	} catch (ParseException e) {
	    throw e;
	} catch (Exception e) {
	    throw convertException(e);
	}
    }
}<|MERGE_RESOLUTION|>--- conflicted
+++ resolved
@@ -100,21 +100,9 @@
 		logPerformace();
 	    }
 	    return stringWriter.toString();
-<<<<<<< HEAD
-	} catch (ClassNotFoundException e) {
-	    throw new RuntimeException(e);
-	} catch (CompileException e) {
-	    throw new RuntimeException(e);
-	} catch (InstantiationException e) {
-	    throw new RuntimeException(e);
-	} catch (IllegalAccessException e) {
-	    throw new RuntimeException(e);
-	} catch (IOException e) {
-=======
 	} catch (ParseException e) {
 	    throw e;
 	} catch (Exception e) {
->>>>>>> a266b037
 	    throw new RuntimeException(e);
 	}
     }
